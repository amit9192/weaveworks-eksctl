package builder

import (
	"fmt"
	"strings"

	cfn "github.com/aws/aws-sdk-go/service/cloudformation"
	gfn "github.com/weaveworks/goformation/v4/cloudformation"
	gfnec2 "github.com/weaveworks/goformation/v4/cloudformation/ec2"
	gfnt "github.com/weaveworks/goformation/v4/cloudformation/types"

	"github.com/kris-nova/logger"

	api "github.com/weaveworks/eksctl/pkg/apis/eksctl.io/v1alpha5"
	"github.com/weaveworks/eksctl/pkg/cfn/outputs"
	"github.com/weaveworks/eksctl/pkg/nodebootstrap"
)

// NodeGroupResourceSet stores the resource information of the nodegroup
type NodeGroupResourceSet struct {
	rs                   *resourceSet
	clusterSpec          *api.ClusterConfig
	spec                 *api.NodeGroup
	supportsManagedNodes bool
	provider             api.ClusterProvider
	clusterStackName     string
	instanceProfileARN   *gfnt.Value
	securityGroups       []*gfnt.Value
	vpc                  *gfnt.Value
	userData             *gfnt.Value
}

// NewNodeGroupResourceSet returns a resource set for a nodegroup embedded in a cluster config
func NewNodeGroupResourceSet(provider api.ClusterProvider, spec *api.ClusterConfig, clusterStackName string, ng *api.NodeGroup,
	supportsManagedNodes bool) *NodeGroupResourceSet {
	return &NodeGroupResourceSet{
		rs:                   newResourceSet(),
		clusterStackName:     clusterStackName,
		supportsManagedNodes: supportsManagedNodes,
		clusterSpec:          spec,
		spec:                 ng,
		provider:             provider,
	}
}

// AddAllResources adds all the information about the nodegroup to the resource set
func (n *NodeGroupResourceSet) AddAllResources() error {
	n.rs.template.Description = fmt.Sprintf(
		"%s (AMI family: %s, SSH access: %v, private networking: %v) %s",
		nodeGroupTemplateDescription,
		n.spec.AMIFamily, api.IsEnabled(n.spec.SSH.Allow), n.spec.PrivateNetworking,
		templateDescriptionSuffix)

	n.Template().Mappings[servicePrincipalPartitionMapName] = servicePrincipalPartitionMappings

	n.rs.defineOutputWithoutCollector(outputs.NodeGroupFeaturePrivateNetworking, n.spec.PrivateNetworking, false)
	n.rs.defineOutputWithoutCollector(outputs.NodeGroupFeatureSharedSecurityGroup, n.spec.SecurityGroups.WithShared, false)
	n.rs.defineOutputWithoutCollector(outputs.NodeGroupFeatureLocalSecurityGroup, n.spec.SecurityGroups.WithLocal, false)

	n.vpc = makeImportValue(n.clusterStackName, outputs.ClusterVPC)

	userData, err := nodebootstrap.NewUserData(n.clusterSpec, n.spec)
	if err != nil {
		return err
	}
	n.userData = gfnt.NewString(userData)

	// Ensure MinSize is set, as it is required by the ASG cfn resource
	if n.spec.MinSize == nil {
		if n.spec.DesiredCapacity == nil {
			defaultNodeCount := api.DefaultNodeCount
			n.spec.MinSize = &defaultNodeCount
		} else {
			n.spec.MinSize = n.spec.DesiredCapacity
		}
		logger.Info("--nodes-min=%d was set automatically for nodegroup %s", *n.spec.MinSize, n.spec.Name)
	} else if n.spec.DesiredCapacity != nil && *n.spec.DesiredCapacity < *n.spec.MinSize {
		return fmt.Errorf("cannot use --nodes-min=%d and --nodes=%d at the same time", *n.spec.MinSize, *n.spec.DesiredCapacity)
	}

	// Ensure MaxSize is set, as it is required by the ASG cfn resource
	if n.spec.MaxSize == nil {
		if n.spec.DesiredCapacity == nil {
			n.spec.MaxSize = n.spec.MinSize
		} else {
			n.spec.MaxSize = n.spec.DesiredCapacity
		}
		logger.Info("--nodes-max=%d was set automatically for nodegroup %s", *n.spec.MaxSize, n.spec.Name)
	} else if n.spec.DesiredCapacity != nil && *n.spec.DesiredCapacity > *n.spec.MaxSize {
		return fmt.Errorf("cannot use --nodes-max=%d and --nodes=%d at the same time", *n.spec.MaxSize, *n.spec.DesiredCapacity)
	} else if *n.spec.MaxSize < *n.spec.MinSize {
		return fmt.Errorf("cannot use --nodes-min=%d and --nodes-max=%d at the same time", *n.spec.MinSize, *n.spec.MaxSize)
	}

	if err := n.addResourcesForIAM(); err != nil {
		return err
	}
	n.addResourcesForSecurityGroups()

	return n.addResourcesForNodeGroup()
}

// RenderJSON returns the rendered JSON
func (n *NodeGroupResourceSet) RenderJSON() ([]byte, error) {
	return n.rs.renderJSON()
}

// Template returns the CloudFormation template
func (n *NodeGroupResourceSet) Template() gfn.Template {
	return *n.rs.template
}

func (n *NodeGroupResourceSet) newResource(name string, resource gfn.Resource) *gfnt.Value {
	return n.rs.newResource(name, resource)
}

func (n *NodeGroupResourceSet) addResourcesForNodeGroup() error {
	launchTemplateName := gfnt.MakeFnSubString(fmt.Sprintf("${%s}", gfnt.StackName))
	launchTemplateData := newLaunchTemplateData(n)

	if n.spec.SSH != nil && api.IsSetAndNonEmptyString(n.spec.SSH.PublicKeyName) {
		launchTemplateData.KeyName = gfnt.NewString(*n.spec.SSH.PublicKeyName)
	}

	if volumeSize := n.spec.VolumeSize; volumeSize != nil && *volumeSize > 0 {
		var (
			kmsKeyID   *gfnt.Value
			volumeIOPS *gfnt.Value
		)
		if api.IsSetAndNonEmptyString(n.spec.VolumeKmsKeyID) {
			kmsKeyID = gfnt.NewString(*n.spec.VolumeKmsKeyID)
		}

		if *n.spec.VolumeType == api.NodeVolumeTypeIO1 {
			volumeIOPS = gfnt.NewInteger(*n.spec.VolumeIOPS)
		}

		launchTemplateData.BlockDeviceMappings = []gfnec2.LaunchTemplate_BlockDeviceMapping{{
			DeviceName: gfnt.NewString(*n.spec.VolumeName),
			Ebs: &gfnec2.LaunchTemplate_Ebs{
				VolumeSize: gfnt.NewInteger(*volumeSize),
				VolumeType: gfnt.NewString(*n.spec.VolumeType),
				Encrypted:  gfnt.NewBoolean(*n.spec.VolumeEncrypted),
				KmsKeyId:   kmsKeyID,
				Iops:       volumeIOPS,
			},
		}}
	}

	n.newResource("NodeGroupLaunchTemplate", &gfnec2.LaunchTemplate{
		LaunchTemplateName: launchTemplateName,
		LaunchTemplateData: launchTemplateData,
	})

	vpcZoneIdentifier, err := AssignSubnets(n.spec.AvailabilityZones, n.clusterStackName, n.clusterSpec, n.spec.PrivateNetworking)
	if err != nil {
		return err
	}

	tags := []map[string]interface{}{
		{
			"Key":               "Name",
			"Value":             generateNodeName(n.spec.NodeGroupBase, n.clusterSpec.Metadata),
			"PropagateAtLaunch": "true",
		},
		{
			"Key":               "kubernetes.io/cluster/" + n.clusterSpec.Metadata.Name,
			"Value":             "owned",
			"PropagateAtLaunch": "true",
		},
	}
	if api.IsEnabled(n.spec.IAM.WithAddonPolicies.AutoScaler) {
		tags = append(tags,
			map[string]interface{}{
				"Key":               "k8s.io/cluster-autoscaler/enabled",
				"Value":             "true",
				"PropagateAtLaunch": "true",
			},
			map[string]interface{}{
				"Key":               "k8s.io/cluster-autoscaler/" + n.clusterSpec.Metadata.Name,
				"Value":             "owned",
				"PropagateAtLaunch": "true",
			},
		)
	}

	asg := nodeGroupResource(launchTemplateName, vpcZoneIdentifier, tags, n.spec)
	n.newResource("NodeGroup", asg)

	return nil
}

// generateNodeName formulates the name based on the configuration in input
func generateNodeName(ng *api.NodeGroupBase, meta *api.ClusterMeta) string {
	var nameParts []string
	if ng.InstancePrefix != "" {
		nameParts = append(nameParts, ng.InstancePrefix, "-")
	}
	// this overrides the default naming convention
	if ng.InstanceName != "" {
		nameParts = append(nameParts, ng.InstanceName)
	} else {
<<<<<<< HEAD
		name = append(name, fmt.Sprintf("%s-%s-Node", n.clusterSpec.Metadata.Name, n.spec.Name))
=======
		nameParts = append(nameParts, fmt.Sprintf("%s-%s-Node", meta.Name, ng.Name))
>>>>>>> 292750fe
	}
	return strings.Join(nameParts, "")
}

// AssignSubnets subnets based on the specified availability zones
func AssignSubnets(availabilityZones []string, clusterStackName string, clusterSpec *api.ClusterConfig, privateNetworking bool) (*gfnt.Value, error) {
	// currently goformation type system doesn't allow specifying `VPCZoneIdentifier: { "Fn::ImportValue": ... }`,
	// and tags don't have `PropagateAtLaunch` field, so we have a custom method here until this gets resolved

	if numNodeGroupsAZs := len(availabilityZones); numNodeGroupsAZs > 0 {
		subnets := clusterSpec.VPC.Subnets.Private
		if !privateNetworking {
			subnets = clusterSpec.VPC.Subnets.Public
		}
		makeErrorDesc := func() string {
			return fmt.Sprintf("(subnets=%#v AZs=%#v)", subnets, availabilityZones)
		}
		if len(subnets) < numNodeGroupsAZs {
			return nil, fmt.Errorf("VPC doesn't have enough subnets for nodegroup AZs %s", makeErrorDesc())
		}
		subnetIDs := make([]*gfnt.Value, numNodeGroupsAZs)
		for i, az := range availabilityZones {
			subnet, ok := subnets[az]
			if !ok {
				return nil, fmt.Errorf("VPC doesn't have subnets in %s %s", az, makeErrorDesc())
			}

			subnetIDs[i] = gfnt.NewString(subnet.ID)
		}
		return gfnt.NewSlice(subnetIDs...), nil
	}

	var subnets *gfnt.Value
	if privateNetworking {
		subnets = makeImportValue(clusterStackName, outputs.ClusterSubnetsPrivate)
	} else {
		subnets = makeImportValue(clusterStackName, outputs.ClusterSubnetsPublic)
	}

	return gfnt.MakeFnSplit(",", subnets), nil
}

// GetAllOutputs collects all outputs of the nodegroup
func (n *NodeGroupResourceSet) GetAllOutputs(stack cfn.Stack) error {
	return n.rs.GetAllOutputs(stack)
}

func newLaunchTemplateData(n *NodeGroupResourceSet) *gfnec2.LaunchTemplate_LaunchTemplateData {

	launchTemplateData := &gfnec2.LaunchTemplate_LaunchTemplateData{
		IamInstanceProfile: &gfnec2.LaunchTemplate_IamInstanceProfile{
			Arn: n.instanceProfileARN,
		},
		ImageId:  gfnt.NewString(n.spec.AMI),
		UserData: n.userData,
		NetworkInterfaces: []gfnec2.LaunchTemplate_NetworkInterface{{
			// Explicitly un-setting this so that it doesn't get defaulted to true
			AssociatePublicIpAddress: nil,
			DeviceIndex:              gfnt.NewInteger(0),
			Groups:                   gfnt.NewSlice(n.securityGroups...),
		}},
		MetadataOptions: makeMetadataOptions(n.spec.NodeGroupBase),
	}

	if !api.HasMixedInstances(n.spec) {
		launchTemplateData.InstanceType = gfnt.NewString(n.spec.InstanceType)
	} else {
		launchTemplateData.InstanceType = gfnt.NewString(n.spec.InstancesDistribution.InstanceTypes[0])
	}
	if n.spec.EBSOptimized != nil {
		launchTemplateData.EbsOptimized = gfnt.NewBoolean(*n.spec.EBSOptimized)
	}

	if n.spec.CPUCredits != nil {
		launchTemplateData.CreditSpecification = &gfnec2.LaunchTemplate_CreditSpecification{
			CpuCredits: gfnt.NewString(strings.ToLower(*n.spec.CPUCredits)),
		}
	}

	return launchTemplateData
}

func makeMetadataOptions(ng *api.NodeGroupBase) *gfnec2.LaunchTemplate_MetadataOptions {
	imdsv2TokensRequired := "optional"
	if api.IsEnabled(ng.DisableIMDSv1) {
		imdsv2TokensRequired = "required"
	}
	return &gfnec2.LaunchTemplate_MetadataOptions{
		HttpPutResponseHopLimit: gfnt.NewInteger(2),
		HttpTokens:              gfnt.NewString(imdsv2TokensRequired),
	}
}

func nodeGroupResource(launchTemplateName *gfnt.Value, vpcZoneIdentifier interface{}, tags []map[string]interface{}, ng *api.NodeGroup) *awsCloudFormationResource {
	ngProps := map[string]interface{}{
		"VPCZoneIdentifier": vpcZoneIdentifier,
		"Tags":              tags,
	}
	if ng.DesiredCapacity != nil {
		ngProps["DesiredCapacity"] = fmt.Sprintf("%d", *ng.DesiredCapacity)
	}
	if ng.MinSize != nil {
		ngProps["MinSize"] = fmt.Sprintf("%d", *ng.MinSize)
	}
	if ng.MaxSize != nil {
		ngProps["MaxSize"] = fmt.Sprintf("%d", *ng.MaxSize)
	}
	if len(ng.ASGMetricsCollection) > 0 {
		ngProps["MetricsCollection"] = metricsCollectionResource(ng.ASGMetricsCollection)
	}
	if len(ng.ClassicLoadBalancerNames) > 0 {
		ngProps["LoadBalancerNames"] = ng.ClassicLoadBalancerNames
	}
	if len(ng.TargetGroupARNs) > 0 {
		ngProps["TargetGroupARNs"] = ng.TargetGroupARNs
	}
	if api.HasMixedInstances(ng) {
		ngProps["MixedInstancesPolicy"] = *mixedInstancesPolicy(launchTemplateName, ng)
	} else {
		ngProps["LaunchTemplate"] = map[string]interface{}{
			"LaunchTemplateName": launchTemplateName,
			"Version":            gfnt.MakeFnGetAttString("NodeGroupLaunchTemplate", "LatestVersionNumber"),
		}
	}

	return &awsCloudFormationResource{
		Type:       "AWS::AutoScaling::AutoScalingGroup",
		Properties: ngProps,
		UpdatePolicy: map[string]map[string]interface{}{
			"AutoScalingRollingUpdate": {
				"MinInstancesInService": "0",
				"MaxBatchSize":          "1",
				"SuspendProcesses":      ng.ASGSuspendProcesses,
			},
		},
	}
}

func mixedInstancesPolicy(launchTemplateName *gfnt.Value, ng *api.NodeGroup) *map[string]interface{} {
	instanceTypes := ng.InstancesDistribution.InstanceTypes
	overrides := make([]map[string]string, len(instanceTypes))

	for i, instanceType := range instanceTypes {
		overrides[i] = map[string]string{
			"InstanceType": instanceType,
		}
	}
	policy := map[string]interface{}{
		"LaunchTemplate": map[string]interface{}{
			"LaunchTemplateSpecification": map[string]interface{}{
				"LaunchTemplateName": launchTemplateName,
				"Version":            gfnt.MakeFnGetAttString("NodeGroupLaunchTemplate", "LatestVersionNumber"),
			},

			"Overrides": overrides,
		},
	}

	instancesDistribution := map[string]string{}

	// Only set the price if it was specified so otherwise AWS picks "on-demand price" as the default
	if ng.InstancesDistribution.MaxPrice != nil {
		instancesDistribution["SpotMaxPrice"] = fmt.Sprintf("%f", *ng.InstancesDistribution.MaxPrice)
	}
	if ng.InstancesDistribution.OnDemandBaseCapacity != nil {
		instancesDistribution["OnDemandBaseCapacity"] = fmt.Sprintf("%d", *ng.InstancesDistribution.OnDemandBaseCapacity)
	}
	if ng.InstancesDistribution.OnDemandPercentageAboveBaseCapacity != nil {
		instancesDistribution["OnDemandPercentageAboveBaseCapacity"] = fmt.Sprintf("%d", *ng.InstancesDistribution.OnDemandPercentageAboveBaseCapacity)
	}
	if ng.InstancesDistribution.SpotInstancePools != nil {
		instancesDistribution["SpotInstancePools"] = fmt.Sprintf("%d", *ng.InstancesDistribution.SpotInstancePools)
	}

	if ng.InstancesDistribution.SpotAllocationStrategy != nil {
		instancesDistribution["SpotAllocationStrategy"] = *ng.InstancesDistribution.SpotAllocationStrategy
	}

	policy["InstancesDistribution"] = instancesDistribution

	return &policy
}

func metricsCollectionResource(asgMetricsCollection []api.MetricsCollection) []map[string]interface{} {
	var metricsCollections []map[string]interface{}
	for _, m := range asgMetricsCollection {
		newCollection := make(map[string]interface{})

		if len(m.Metrics) > 0 {
			newCollection["Metrics"] = m.Metrics
		}
		newCollection["Granularity"] = m.Granularity

		metricsCollections = append(metricsCollections, newCollection)
	}
	return metricsCollections
}<|MERGE_RESOLUTION|>--- conflicted
+++ resolved
@@ -200,11 +200,7 @@
 	if ng.InstanceName != "" {
 		nameParts = append(nameParts, ng.InstanceName)
 	} else {
-<<<<<<< HEAD
-		name = append(name, fmt.Sprintf("%s-%s-Node", n.clusterSpec.Metadata.Name, n.spec.Name))
-=======
 		nameParts = append(nameParts, fmt.Sprintf("%s-%s-Node", meta.Name, ng.Name))
->>>>>>> 292750fe
 	}
 	return strings.Join(nameParts, "")
 }
