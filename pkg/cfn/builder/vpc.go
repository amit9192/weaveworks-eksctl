--- conflicted
+++ resolved
@@ -4,19 +4,15 @@
 	"fmt"
 	"strings"
 
-<<<<<<< HEAD
+	"github.com/aws/aws-sdk-go/aws"
+	"github.com/aws/aws-sdk-go/service/ec2"
+	"github.com/aws/aws-sdk-go/service/ec2/ec2iface"
+
+	"github.com/pkg/errors"
+
 	gfncfn "github.com/weaveworks/goformation/v4/cloudformation/cloudformation"
 	gfnec2 "github.com/weaveworks/goformation/v4/cloudformation/ec2"
 	gfnt "github.com/weaveworks/goformation/v4/cloudformation/types"
-=======
-	"github.com/aws/aws-sdk-go/aws"
-	"github.com/aws/aws-sdk-go/service/ec2"
-	"github.com/aws/aws-sdk-go/service/ec2/ec2iface"
-
-	"github.com/pkg/errors"
-
-	gfn "github.com/weaveworks/goformation/cloudformation"
->>>>>>> 91b4eddc
 
 	api "github.com/weaveworks/eksctl/pkg/apis/eksctl.io/v1alpha5"
 	"github.com/weaveworks/eksctl/pkg/cfn/outputs"
@@ -31,9 +27,6 @@
 	cfnIngressClusterToNodeSGResource = "IngressDefaultClusterToNodeSG"
 )
 
-<<<<<<< HEAD
-func (c *ClusterResourceSet) addSubnets(refRT *gfnt.Value, topology api.SubnetTopology, subnets map[string]api.Network) {
-=======
 // A VPCResourceSet builds the resources required for the specified VPC
 type VPCResourceSet struct {
 	*resourceSet
@@ -45,13 +38,13 @@
 
 // VPCResource represents a VPC resource
 type VPCResource struct {
-	VPC           *gfn.Value
+	VPC           *gfnt.Value
 	SubnetDetails *subnetDetails
 }
 
 type subnetResource struct {
-	Subnet           *gfn.Value
-	RouteTable       *gfn.Value
+	Subnet           *gfnt.Value
+	RouteTable       *gfnt.Value
 	AvailabilityZone string
 }
 
@@ -60,16 +53,16 @@
 	Public  []subnetResource
 }
 
-func (s *subnetDetails) PublicSubnetRefs() []*gfn.Value {
-	var subnetRefs []*gfn.Value
+func (s *subnetDetails) PublicSubnetRefs() []*gfnt.Value {
+	var subnetRefs []*gfnt.Value
 	for _, subnetAZ := range s.Public {
 		subnetRefs = append(subnetRefs, subnetAZ.Subnet)
 	}
 	return subnetRefs
 }
 
-func (s *subnetDetails) PrivateSubnetRefs() []*gfn.Value {
-	var subnetRefs []*gfn.Value
+func (s *subnetDetails) PrivateSubnetRefs() []*gfnt.Value {
+	var subnetRefs []*gfnt.Value
 	for _, subnetAZ := range s.Private {
 		subnetRefs = append(subnetRefs, subnetAZ.Subnet)
 	}
@@ -78,15 +71,15 @@
 
 // NewVPCResourceSet creates and returns a new VPCResourceSet
 func NewVPCResourceSet(rs *resourceSet, clusterConfig *api.ClusterConfig, provider api.ClusterProvider) *VPCResourceSet {
-	var vpcRef *gfn.Value
+	var vpcRef *gfnt.Value
 	if clusterConfig.VPC.ID == "" {
-		vpcRef = rs.newResource("VPC", &gfn.AWSEC2VPC{
-			CidrBlock:          gfn.NewString(clusterConfig.VPC.CIDR.String()),
-			EnableDnsSupport:   gfn.True(),
-			EnableDnsHostnames: gfn.True(),
+		vpcRef = rs.newResource("VPC", &gfnec2.VPC{
+			CidrBlock:          gfnt.NewString(clusterConfig.VPC.CIDR.String()),
+			EnableDnsSupport:   gfnt.True(),
+			EnableDnsHostnames: gfnt.True(),
 		})
 	} else {
-		vpcRef = gfn.NewString(clusterConfig.VPC.ID)
+		vpcRef = gfnt.NewString(clusterConfig.VPC.ID)
 	}
 
 	return &VPCResourceSet{
@@ -112,9 +105,9 @@
 	}
 
 	if api.IsEnabled(vpc.AutoAllocateIPv6) {
-		v.newResource("AutoAllocatedCIDRv6", &gfn.AWSEC2VPCCidrBlock{
+		v.newResource("AutoAllocatedCIDRv6", &gfnec2.VPCCidrBlock{
 			VpcId:                       v.vpcResource.VPC,
-			AmazonProvidedIpv6CidrBlock: gfn.True(),
+			AmazonProvidedIpv6CidrBlock: gfnt.True(),
 		})
 	}
 
@@ -124,24 +117,22 @@
 		return v.vpcResource, nil
 	}
 
-	refIG := v.newResource("InternetGateway", &gfn.AWSEC2InternetGateway{})
+	refIG := v.newResource("InternetGateway", &gfnec2.InternetGateway{})
 	vpcGA := "VPCGatewayAttachment"
-	v.newResource(vpcGA, &gfn.AWSEC2VPCGatewayAttachment{
+	v.newResource(vpcGA, &gfnec2.VPCGatewayAttachment{
 		InternetGatewayId: refIG,
 		VpcId:             v.vpcResource.VPC,
 	})
 
-	refPublicRT := v.newResource("PublicRouteTable", &gfn.AWSEC2RouteTable{
+	refPublicRT := v.newResource("PublicRouteTable", &gfnec2.RouteTable{
 		VpcId: v.vpcResource.VPC,
 	})
 
-	v.newResource("PublicSubnetRoute", &route{
-		AWSEC2Route: gfn.AWSEC2Route{
-			RouteTableId:         refPublicRT,
-			DestinationCidrBlock: internetCIDR,
-			GatewayId:            refIG,
-		},
-		DependsOn: []string{vpcGA},
+	v.newResource("PublicSubnetRoute", &gfnec2.Route{
+		RouteTableId:               refPublicRT,
+		DestinationCidrBlock:       internetCIDR,
+		GatewayId:                  refIG,
+		AWSCloudFormationDependsOn: []string{vpcGA},
 	})
 
 	v.vpcResource.SubnetDetails.Public = v.addSubnets(refPublicRT, api.SubnetTopologyPublic, vpc.Subnets.Public)
@@ -154,8 +145,7 @@
 	return v.vpcResource, nil
 }
 
-func (v *VPCResourceSet) addSubnets(refRT *gfn.Value, topology api.SubnetTopology, subnets map[string]api.Network) []subnetResource {
->>>>>>> 91b4eddc
+func (v *VPCResourceSet) addSubnets(refRT *gfnt.Value, topology api.SubnetTopology, subnets map[string]api.Network) []subnetResource {
 	var subnetIndexForIPv6 int
 	if api.IsEnabled(v.clusterConfig.VPC.AutoAllocateIPv6) {
 		// this is same kind of indexing we have in vpc.SetSubnets
@@ -171,17 +161,10 @@
 
 	for az, subnet := range subnets {
 		alias := string(topology) + strings.ToUpper(strings.Join(strings.Split(az, "-"), ""))
-<<<<<<< HEAD
 		subnet := &gfnec2.Subnet{
 			AvailabilityZone: gfnt.NewString(az),
 			CidrBlock:        gfnt.NewString(subnet.CIDR.String()),
-			VpcId:            c.vpc,
-=======
-		subnet := &gfn.AWSEC2Subnet{
-			AvailabilityZone: gfn.NewString(az),
-			CidrBlock:        gfn.NewString(subnet.CIDR.String()),
 			VpcId:            v.vpcResource.VPC,
->>>>>>> 91b4eddc
 		}
 
 		switch topology {
@@ -199,13 +182,8 @@
 			}}
 			subnet.MapPublicIpOnLaunch = gfnt.True()
 		}
-<<<<<<< HEAD
-		refSubnet := c.newResource("Subnet"+alias, subnet)
-		c.newResource("RouteTableAssociation"+alias, &gfnec2.SubnetRouteTableAssociation{
-=======
 		refSubnet := v.newResource("Subnet"+alias, subnet)
-		v.newResource("RouteTableAssociation"+alias, &gfn.AWSEC2SubnetRouteTableAssociation{
->>>>>>> 91b4eddc
+		v.newResource("RouteTableAssociation"+alias, &gfnec2.SubnetRouteTableAssociation{
 			SubnetId:     refSubnet,
 			RouteTableId: refRT,
 		})
@@ -222,11 +200,7 @@
 			refSubnetSlices := gfnt.MakeFnCIDR(
 				refAutoAllocateCIDRv6, gfnt.NewInteger(8), gfnt.NewInteger(64),
 			)
-<<<<<<< HEAD
-			c.newResource(alias+"CIDRv6", &gfnec2.SubnetCidrBlock{
-=======
-			v.newResource(alias+"CIDRv6", &gfn.AWSEC2SubnetCidrBlock{
->>>>>>> 91b4eddc
+			v.newResource(alias+"CIDRv6", &gfnec2.SubnetCidrBlock{
 				SubnetId:      refSubnet,
 				Ipv6CidrBlock: gfnt.MakeFnSelect(gfnt.NewInteger(subnetIndexForIPv6), refSubnetSlices),
 			})
@@ -240,68 +214,6 @@
 		})
 	}
 	return subnetResources
-}
-
-<<<<<<< HEAD
-//nolint:interfacer
-func (c *ClusterResourceSet) addResourcesForVPC() error {
-
-	c.vpc = c.newResource("VPC", &gfnec2.VPC{
-		CidrBlock:          gfnt.NewString(c.spec.VPC.CIDR.String()),
-		EnableDnsSupport:   gfnt.True(),
-		EnableDnsHostnames: gfnt.True(),
-	})
-
-	if api.IsEnabled(c.spec.VPC.AutoAllocateIPv6) {
-		c.newResource("AutoAllocatedCIDRv6", &gfnec2.VPCCidrBlock{
-			VpcId:                       c.vpc,
-			AmazonProvidedIpv6CidrBlock: gfnt.True(),
-		})
-=======
-// route adds DependsOn support to the AWSEC2Route struct
-type route struct {
-	AWSEC2Route gfn.AWSEC2Route
-	DependsOn   []string
-}
-
-// MarshalJSON is a custom JSON marshalling hook that adds DependsOn to the
-// legacy goformation struct AWSEC2Route
-func (r *route) MarshalJSON() ([]byte, error) {
-	type Properties gfn.AWSEC2Route
-	return json.Marshal(&struct {
-		Type       string
-		Properties Properties
-		DependsOn  []string
-	}{
-		Type:       r.AWSEC2Route.AWSCloudFormationType(),
-		Properties: (Properties)(r.AWSEC2Route),
-		DependsOn:  r.DependsOn,
-	})
-}
-
-// UnmarshalJSON is a custom JSON unmarshalling hook that adds DependsOn to the
-// legacy goformation struct AWSEC2Route
-func (r *route) UnmarshalJSON(b []byte) error {
-	type Properties gfn.AWSEC2Route
-	res := &struct {
-		Type       string
-		Properties *Properties
-		DependsOn  *[]string
-	}{}
-	if err := json.Unmarshal(b, &res); err != nil {
-		fmt.Printf("ERROR: %s\n", err)
-		return err
-	}
-
-	// If the resource has no Properties set, it could be nil
-	if res.Properties != nil {
-		r.AWSEC2Route = gfn.AWSEC2Route(*res.Properties)
-	}
-	if res.DependsOn != nil {
-		r.DependsOn = *res.DependsOn
-	}
-
-	return nil
 }
 
 func (v *VPCResourceSet) addNATGateways() error {
@@ -315,32 +227,10 @@
 	default:
 		// TODO validate this before starting to add resources
 		return fmt.Errorf("%s is not a valid NAT gateway mode", *v.clusterConfig.VPC.NAT.Gateway)
->>>>>>> 91b4eddc
 	}
 	return nil
 }
 
-<<<<<<< HEAD
-	c.subnets = make(map[api.SubnetTopology][]*gfnt.Value)
-
-	refIG := c.newResource("InternetGateway", &gfnec2.InternetGateway{})
-	vpcGA := "VPCGatewayAttachment"
-	c.newResource(vpcGA, &gfnec2.VPCGatewayAttachment{
-		InternetGatewayId: refIG,
-		VpcId:             c.vpc,
-	})
-
-	refPublicRT := c.newResource("PublicRouteTable", &gfnec2.RouteTable{
-		VpcId: c.vpc,
-	})
-
-	c.newResource("PublicSubnetRoute", &gfnec2.Route{
-		RouteTableId:               refPublicRT,
-		DestinationCidrBlock:       internetCIDR,
-		GatewayId:                  refIG,
-		AWSCloudFormationDependsOn: []string{vpcGA},
-	})
-=======
 func (v *VPCResourceSet) importResources() error {
 	makeSubnetResources := func(subnets map[string]api.Network, subnetRoutes map[string]string) ([]subnetResource, error) {
 		subnetResources := make([]subnetResource, len(subnets))
@@ -348,7 +238,7 @@
 		for az, network := range subnets {
 			sr := subnetResource{
 				AvailabilityZone: az,
-				Subnet:           gfn.NewString(network.ID),
+				Subnet:           gfnt.NewString(network.ID),
 			}
 
 			if subnetRoutes != nil {
@@ -357,7 +247,7 @@
 					return nil, errors.Errorf("failed to find an explicit route table associated with subnet: %q;"+
 						"eksctl does not modify the main route table if a subnet is not associated with an explicit route table", network.ID)
 				}
-				sr.RouteTable = gfn.NewString(rt)
+				sr.RouteTable = gfnt.NewString(rt)
 			}
 			subnetResources[i] = sr
 			i++
@@ -376,7 +266,6 @@
 				return err
 			}
 		}
->>>>>>> 91b4eddc
 
 		subnetResources, err := makeSubnetResources(subnets, subnetRoutes)
 		if err != nil {
@@ -420,22 +309,11 @@
 			return nil, errors.Wrap(err, "error describing route tables")
 		}
 
-<<<<<<< HEAD
-func (c *ClusterResourceSet) importResourcesForVPC() {
-	c.vpc = gfnt.NewString(c.spec.VPC.ID)
-	c.subnets = make(map[api.SubnetTopology][]*gfnt.Value)
-	for _, subnet := range c.spec.PrivateSubnetIDs() {
-		c.subnets[api.SubnetTopologyPrivate] = append(c.subnets[api.SubnetTopologyPrivate], gfnt.NewString(subnet))
-	}
-	for _, subnet := range c.spec.PublicSubnetIDs() {
-		c.subnets[api.SubnetTopologyPublic] = append(c.subnets[api.SubnetTopologyPublic], gfnt.NewString(subnet))
-=======
 		routeTables = append(routeTables, output.RouteTables...)
 
 		if nextToken = output.NextToken; nextToken == nil {
 			break
 		}
->>>>>>> 91b4eddc
 	}
 
 	subnetRoutes := make(map[string]string)
@@ -457,7 +335,7 @@
 		v.defineOutputWithoutCollector(outputs.ClusterFeatureNATMode, v.clusterConfig.VPC.NAT.Gateway, false)
 	}
 
-	addSubnetOutput := func(subnetRefs []*gfn.Value, topology api.SubnetTopology, outputName string) {
+	addSubnetOutput := func(subnetRefs []*gfnt.Value, topology api.SubnetTopology, outputName string) {
 		v.defineJoinedOutput(outputName, subnetRefs, true, func(value string) error {
 			return vpc.ImportSubnetsFromList(v.provider, v.clusterConfig, topology, strings.Split(value, ","))
 		})
@@ -493,28 +371,18 @@
 	sgPortSSH   = gfnt.NewInteger(22)
 )
 
-<<<<<<< HEAD
-func (c *ClusterResourceSet) addResourcesForSecurityGroups() {
+type clusterSecurityGroup struct {
+	ControlPlane      *gfnt.Value
+	ClusterSharedNode *gfnt.Value
+}
+
+func (c *ClusterResourceSet) addResourcesForSecurityGroups(vpcResource *VPCResource) *clusterSecurityGroup {
 	var refControlPlaneSG, refClusterSharedNodeSG *gfnt.Value
 
 	if c.spec.VPC.SecurityGroup == "" {
 		refControlPlaneSG = c.newResource(cfnControlPlaneSGResource, &gfnec2.SecurityGroup{
 			GroupDescription: gfnt.NewString("Communication between the control plane and worker nodegroups"),
-			VpcId:            c.vpc,
-=======
-type clusterSecurityGroup struct {
-	ControlPlane      *gfn.Value
-	ClusterSharedNode *gfn.Value
-}
-
-func (c *ClusterResourceSet) addResourcesForSecurityGroups(vpcResource *VPCResource) *clusterSecurityGroup {
-	var refControlPlaneSG, refClusterSharedNodeSG *gfn.Value
-
-	if c.spec.VPC.SecurityGroup == "" {
-		refControlPlaneSG = c.newResource(cfnControlPlaneSGResource, &gfn.AWSEC2SecurityGroup{
-			GroupDescription: gfn.NewString("Communication between the control plane and worker nodegroups"),
 			VpcId:            vpcResource.VPC,
->>>>>>> 91b4eddc
 		})
 	} else {
 		refControlPlaneSG = gfnt.NewString(c.spec.VPC.SecurityGroup)
@@ -522,15 +390,9 @@
 	c.securityGroups = []*gfnt.Value{refControlPlaneSG} // only this one SG is passed to EKS API, nodes are isolated
 
 	if c.spec.VPC.SharedNodeSecurityGroup == "" {
-<<<<<<< HEAD
 		refClusterSharedNodeSG = c.newResource(cfnSharedNodeSGResource, &gfnec2.SecurityGroup{
 			GroupDescription: gfnt.NewString("Communication between all nodes in the cluster"),
-			VpcId:            c.vpc,
-=======
-		refClusterSharedNodeSG = c.newResource(cfnSharedNodeSGResource, &gfn.AWSEC2SecurityGroup{
-			GroupDescription: gfn.NewString("Communication between all nodes in the cluster"),
 			VpcId:            vpcResource.VPC,
->>>>>>> 91b4eddc
 		})
 		c.newResource("IngressInterNodeGroupSG", &gfnec2.SecurityGroupIngress{
 			GroupId:               refClusterSharedNodeSG,
@@ -690,51 +552,28 @@
 		alphanumericUpperAZ := strings.ToUpper(strings.Join(strings.Split(az, "-"), ""))
 
 		// Allocate an EIP
-<<<<<<< HEAD
-		c.newResource("NATIP"+alphanumericUpperAZ, &gfnec2.EIP{
+		v.newResource("NATIP"+alphanumericUpperAZ, &gfnec2.EIP{
 			Domain: gfnt.NewString("vpc"),
 		})
 		// Allocate a NAT gateway in the public subnet
-		refNG := c.newResource("NATGateway"+alphanumericUpperAZ, &gfnec2.NatGateway{
+		refNG := v.newResource("NATGateway"+alphanumericUpperAZ, &gfnec2.NatGateway{
 			AllocationId: gfnt.MakeFnGetAttString("NATIP"+alphanumericUpperAZ, "AllocationId"),
 			SubnetId:     gfnt.MakeRef("SubnetPublic" + alphanumericUpperAZ),
 		})
 
 		// Allocate a routing table for the private subnet
-		refRT := c.newResource("PrivateRouteTable"+alphanumericUpperAZ, &gfnec2.RouteTable{
-			VpcId: c.vpc,
+		refRT := v.newResource("PrivateRouteTable"+alphanumericUpperAZ, &gfnec2.RouteTable{
+			VpcId: v.vpcResource.VPC,
 		})
 		// Create a route that sends Internet traffic through the NAT gateway
-		c.newResource("NATPrivateSubnetRoute"+alphanumericUpperAZ, &gfnec2.Route{
-=======
-		v.newResource("NATIP"+alphanumericUpperAZ, &gfn.AWSEC2EIP{
-			Domain: gfn.NewString("vpc"),
-		})
-		// Allocate a NAT gateway in the public subnet
-		refNG := v.newResource("NATGateway"+alphanumericUpperAZ, &gfn.AWSEC2NatGateway{
-			AllocationId: gfn.MakeFnGetAttString("NATIP" + alphanumericUpperAZ + ".AllocationId"),
-			SubnetId:     gfn.MakeRef("SubnetPublic" + alphanumericUpperAZ),
-		})
-
-		// Allocate a routing table for the private subnet
-		refRT := v.newResource("PrivateRouteTable"+alphanumericUpperAZ, &gfn.AWSEC2RouteTable{
-			VpcId: v.vpcResource.VPC,
-		})
-		// Create a route that sends Internet traffic through the NAT gateway
-		v.newResource("NATPrivateSubnetRoute"+alphanumericUpperAZ, &gfn.AWSEC2Route{
->>>>>>> 91b4eddc
+		v.newResource("NATPrivateSubnetRoute"+alphanumericUpperAZ, &gfnec2.Route{
 			RouteTableId:         refRT,
 			DestinationCidrBlock: internetCIDR,
 			NatGatewayId:         refNG,
 		})
 		// Associate the routing table with the subnet
-<<<<<<< HEAD
-		c.newResource("RouteTableAssociationPrivate"+alphanumericUpperAZ, &gfnec2.SubnetRouteTableAssociation{
+		v.newResource("RouteTableAssociationPrivate"+alphanumericUpperAZ, &gfnec2.SubnetRouteTableAssociation{
 			SubnetId:     gfnt.MakeRef("SubnetPrivate" + alphanumericUpperAZ),
-=======
-		v.newResource("RouteTableAssociationPrivate"+alphanumericUpperAZ, &gfn.AWSEC2SubnetRouteTableAssociation{
-			SubnetId:     gfn.MakeRef("SubnetPrivate" + alphanumericUpperAZ),
->>>>>>> 91b4eddc
 			RouteTableId: refRT,
 		})
 	}
@@ -745,50 +584,28 @@
 	sortedAZs := v.clusterConfig.AvailabilityZones
 	firstUpperAZ := strings.ToUpper(strings.Join(strings.Split(sortedAZs[0], "-"), ""))
 
-<<<<<<< HEAD
-	c.newResource("NATIP", &gfnec2.EIP{
+	v.newResource("NATIP", &gfnec2.EIP{
 		Domain: gfnt.NewString("vpc"),
 	})
-	refNG := c.newResource("NATGateway", &gfnec2.NatGateway{
+	refNG := v.newResource("NATGateway", &gfnec2.NatGateway{
 		AllocationId: gfnt.MakeFnGetAttString("NATIP", "AllocationId"),
 		SubnetId:     gfnt.MakeRef("SubnetPublic" + firstUpperAZ),
-=======
-	v.newResource("NATIP", &gfn.AWSEC2EIP{
-		Domain: gfn.NewString("vpc"),
-	})
-	refNG := v.newResource("NATGateway", &gfn.AWSEC2NatGateway{
-		AllocationId: gfn.MakeFnGetAttString("NATIP.AllocationId"),
-		SubnetId:     gfn.MakeRef("SubnetPublic" + firstUpperAZ),
->>>>>>> 91b4eddc
 	})
 
 	for _, az := range v.clusterConfig.AvailabilityZones {
 		alphanumericUpperAZ := strings.ToUpper(strings.Join(strings.Split(az, "-"), ""))
 
-<<<<<<< HEAD
-		refRT := c.newResource("PrivateRouteTable"+alphanumericUpperAZ, &gfnec2.RouteTable{
-			VpcId: c.vpc,
-		})
-
-		c.newResource("NATPrivateSubnetRoute"+alphanumericUpperAZ, &gfnec2.Route{
-=======
-		refRT := v.newResource("PrivateRouteTable"+alphanumericUpperAZ, &gfn.AWSEC2RouteTable{
+		refRT := v.newResource("PrivateRouteTable"+alphanumericUpperAZ, &gfnec2.RouteTable{
 			VpcId: v.vpcResource.VPC,
 		})
 
-		v.newResource("NATPrivateSubnetRoute"+alphanumericUpperAZ, &gfn.AWSEC2Route{
->>>>>>> 91b4eddc
+		v.newResource("NATPrivateSubnetRoute"+alphanumericUpperAZ, &gfnec2.Route{
 			RouteTableId:         refRT,
 			DestinationCidrBlock: internetCIDR,
 			NatGatewayId:         refNG,
 		})
-<<<<<<< HEAD
-		c.newResource("RouteTableAssociationPrivate"+alphanumericUpperAZ, &gfnec2.SubnetRouteTableAssociation{
+		v.newResource("RouteTableAssociationPrivate"+alphanumericUpperAZ, &gfnec2.SubnetRouteTableAssociation{
 			SubnetId:     gfnt.MakeRef("SubnetPrivate" + alphanumericUpperAZ),
-=======
-		v.newResource("RouteTableAssociationPrivate"+alphanumericUpperAZ, &gfn.AWSEC2SubnetRouteTableAssociation{
-			SubnetId:     gfn.MakeRef("SubnetPrivate" + alphanumericUpperAZ),
->>>>>>> 91b4eddc
 			RouteTableId: refRT,
 		})
 	}
@@ -798,19 +615,11 @@
 	for _, az := range v.clusterConfig.AvailabilityZones {
 		alphanumericUpperAZ := strings.ToUpper(strings.Join(strings.Split(az, "-"), ""))
 
-<<<<<<< HEAD
-		refRT := c.newResource("PrivateRouteTable"+alphanumericUpperAZ, &gfnec2.RouteTable{
-			VpcId: c.vpc,
-		})
-		c.newResource("RouteTableAssociationPrivate"+alphanumericUpperAZ, &gfnec2.SubnetRouteTableAssociation{
+		refRT := v.newResource("PrivateRouteTable"+alphanumericUpperAZ, &gfnec2.RouteTable{
+			VpcId: v.vpcResource.VPC,
+		})
+		v.newResource("RouteTableAssociationPrivate"+alphanumericUpperAZ, &gfnec2.SubnetRouteTableAssociation{
 			SubnetId:     gfnt.MakeRef("SubnetPrivate" + alphanumericUpperAZ),
-=======
-		refRT := v.newResource("PrivateRouteTable"+alphanumericUpperAZ, &gfn.AWSEC2RouteTable{
-			VpcId: v.vpcResource.VPC,
-		})
-		v.newResource("RouteTableAssociationPrivate"+alphanumericUpperAZ, &gfn.AWSEC2SubnetRouteTableAssociation{
-			SubnetId:     gfn.MakeRef("SubnetPrivate" + alphanumericUpperAZ),
->>>>>>> 91b4eddc
 			RouteTableId: refRT,
 		})
 	}
