--- conflicted
+++ resolved
@@ -39,13 +39,8 @@
 Mitchel Humpherys       @mgalgs
 Fred Cox                @mcfedr
 Adam Johnson            @adamjohnson01
-<<<<<<< HEAD
 Paul Maddox             @paulmaddox
 Patrick Spek            @tyil
-Paul Maddox             @paulmaddox
-=======
-Patrick Spek            @tyil
->>>>>>> 3ffa0db7
 
 /* Thanks */
 
